import cors from 'cors';
import dotenv from 'dotenv';
import express from 'express';
import { errorMiddleware } from './middleware/error.middleware';
import { rateLimiter } from './middleware/rateLimiter';
import authRoutes from './routes/auth';
import bookingRoutes from './routes/booking.routes';
<<<<<<< HEAD
import { locationRoutes, profileRoutes, propertyRoutes } from './routes';
=======
import walletAuthRoutes from './routes/wallet-auth.routes';
import { runInitialCleanup, startCleanupScheduler } from './services/cleanup-schedular';
>>>>>>> 39767f8f
// Environment variables configuration
dotenv.config();

async function initializeCronJob() {
  await runInitialCleanup();
  startCleanupScheduler();
}
// Debug: verificar variables de entorno
console.log('Variables de entorno cargadas:', {
  supabaseUrl: process.env.SUPABASE_URL ? '✅' : '❌',
  supabaseKey: process.env.SUPABASE_ANON_KEY ? '✅' : '❌',
  jwtSecret: process.env.JWT_SECRET ? '✅' : '❌',
});

export const app = express();
const PORT = process.env.PORT || 3000;

// Middleware
app.use(express.json());
app.use(
  cors({
    origin: process.env.CORS_ORIGIN || 'http://localhost:3000',
    credentials: true,
  })
);
app.use(rateLimiter);

// Routes
app.use('/auth', authRoutes);
<<<<<<< HEAD
app.use('/api/bookings', bookingRoutes);
app.use('/api/locations', locationRoutes);
app.use('/api/profile', profileRoutes);
app.use('/api/properties', propertyRoutes);
=======
app.use('/api/auth', walletAuthRoutes);
// app.use('/api/bookings', bookingRoutes);
>>>>>>> 39767f8f

// Test route
app.get('/', (_req, res) => {
  res.json({ message: 'Stellar Rent API is running successfully 🚀' });
});

// Error handling
app.use(errorMiddleware);

// Start server
app.listen(PORT, () => {
  console.log(`Servidor corriendo en el puerto ${PORT}`);
  initializeCronJob();
  console.log('Cron job initialized for expired challenges cleanup');
});<|MERGE_RESOLUTION|>--- conflicted
+++ resolved
@@ -1,16 +1,17 @@
 import cors from 'cors';
 import dotenv from 'dotenv';
 import express from 'express';
+
 import { errorMiddleware } from './middleware/error.middleware';
 import { rateLimiter } from './middleware/rateLimiter';
+
 import authRoutes from './routes/auth';
+import walletAuthRoutes from './routes/wallet-auth.routes';
 import bookingRoutes from './routes/booking.routes';
-<<<<<<< HEAD
 import { locationRoutes, profileRoutes, propertyRoutes } from './routes';
-=======
-import walletAuthRoutes from './routes/wallet-auth.routes';
+
 import { runInitialCleanup, startCleanupScheduler } from './services/cleanup-schedular';
->>>>>>> 39767f8f
+
 // Environment variables configuration
 dotenv.config();
 
@@ -18,8 +19,8 @@
   await runInitialCleanup();
   startCleanupScheduler();
 }
-// Debug: verificar variables de entorno
-console.log('Variables de entorno cargadas:', {
+
+console.log('Loaded environment variables:', {
   supabaseUrl: process.env.SUPABASE_URL ? '✅' : '❌',
   supabaseKey: process.env.SUPABASE_ANON_KEY ? '✅' : '❌',
   jwtSecret: process.env.JWT_SECRET ? '✅' : '❌',
@@ -40,15 +41,11 @@
 
 // Routes
 app.use('/auth', authRoutes);
-<<<<<<< HEAD
+app.use('/api/auth', walletAuthRoutes);
 app.use('/api/bookings', bookingRoutes);
 app.use('/api/locations', locationRoutes);
 app.use('/api/profile', profileRoutes);
 app.use('/api/properties', propertyRoutes);
-=======
-app.use('/api/auth', walletAuthRoutes);
-// app.use('/api/bookings', bookingRoutes);
->>>>>>> 39767f8f
 
 // Test route
 app.get('/', (_req, res) => {
@@ -63,4 +60,4 @@
   console.log(`Servidor corriendo en el puerto ${PORT}`);
   initializeCronJob();
   console.log('Cron job initialized for expired challenges cleanup');
-});+});
